# gloop

[![Package Version](https://img.shields.io/hexpm/v/gloop)](https://hex.pm/packages/gloop)
[![Hex Docs](https://img.shields.io/badge/hex-docs-ffaff3)](https://hexdocs.pm/gloop/)

<<<<<<< HEAD
Stack-safe "while", "do while" and "for" loops in Gleam to reduce the mental burden caused by recursion.
=======
Stack-safe `while` and `do while` loops in Gleam to reduce the mental burden caused by recursion.
>>>>>>> 8a8c5102

```sh
gleam add gloop
```
Check the test folder for an example on how to use the while and for loop.

Further documentation can be found at <https://hexdocs.pm/gloop>.

## Development

```sh
gleam run   # Run the project
gleam test  # Run the tests
```<|MERGE_RESOLUTION|>--- conflicted
+++ resolved
@@ -3,11 +3,7 @@
 [![Package Version](https://img.shields.io/hexpm/v/gloop)](https://hex.pm/packages/gloop)
 [![Hex Docs](https://img.shields.io/badge/hex-docs-ffaff3)](https://hexdocs.pm/gloop/)
 
-<<<<<<< HEAD
-Stack-safe "while", "do while" and "for" loops in Gleam to reduce the mental burden caused by recursion.
-=======
 Stack-safe `while` and `do while` loops in Gleam to reduce the mental burden caused by recursion.
->>>>>>> 8a8c5102
 
 ```sh
 gleam add gloop
